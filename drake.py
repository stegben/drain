import itertools
import os
import inspect

from drain.util import StringIO

# returns set of target steps
# used below by get_input_targets and get_output_targets
def get_targets(step, ignore):
    outputs = set()
    if not ignore and step.is_target():
        outputs.add(step)
    else:
        for i in step.inputs:
            outputs.update(get_targets(i, False))

    return outputs

# traverse input tree for closest parent targets
def get_input_targets(step):
    return get_targets(step, ignore=True)

# returns a dictionary of outputs mapped to inputs
# note that an output is either a target
# or a leaf node in the step tree
def get_drake_data(steps):
    output_inputs = {}
    if len(steps) == 0:
        return output_inputs

    for step in steps:
        output_inputs[step] = get_input_targets(step)

    # recursively do the same for all the inputs
    inputs = set(itertools.chain(*output_inputs.values()))
    o = get_drake_data(inputs)
    output_inputs.update(o)

    return output_inputs

# returns a drake step string for the given inputs and outputs
def to_drake_step(inputs, output):
    i = [output._target_yaml_filename]
    i.extend(map(lambda i: i._target_filename, list(inputs)))
    i.extend(output.dependencies)
    # add source file if it's not in the drain library
    # TODO: do this for all non-target inputs, too
    source = os.path.abspath(inspect.getsourcefile(output.__class__))
    if not source.startswith(os.path.dirname(__file__)):
        i.append(source)

    output_str = '%' + output.__class__.__name__
    if output.is_target():
        output_str += ', ' + os.path.join(output._target_filename)
    return '{output} <- {inputs} [method:drain]\n\n'.format(output=output_str, inputs=str.join(', ', i))

<<<<<<< HEAD
def to_drakefile(steps, preview=True, debug=False, input_drakefile=None):
    """
    Args:
        steps: collection of drain.step.Step objects to generate drakefile for
        preview: boolean, when False will create directories for output steps. 
            When True do not touch filesystem.
        debug: run python with '-m pdb'
        drakefile: path to drakefile to include
    Returns:
        a string representation of the drakefile
    """
=======
# steps is a collection of Step objects, typically leaf nodes of a workflow
# if preview then don't create the dump directories and step yaml files
# if debug then steps are run with 'python -m pdb'
def to_drakefile(steps, preview=True, debug=False):
>>>>>>> 527a712c
    data = get_drake_data(steps)
    drakefile = StringIO.StringIO()

    if input_drakefile:
        drakefile.write('%context {}\n\n'.format(input_drakefile))

    bindir = os.path.join(os.path.dirname(__file__), 'bin')
    drakefile.write("drain()\n\tpython %s %s/run_step.py $OUTPUT $INPUTS 2>&1\n\n" % ('-m pdb' if debug else '', bindir))
    for output, inputs in data.iteritems():
        if not preview:
            output.setup_dump()

        drakefile.write(to_drake_step(inputs, output))

    return drakefile.getvalue()<|MERGE_RESOLUTION|>--- conflicted
+++ resolved
@@ -54,7 +54,6 @@
         output_str += ', ' + os.path.join(output._target_filename)
     return '{output} <- {inputs} [method:drain]\n\n'.format(output=output_str, inputs=str.join(', ', i))
 
-<<<<<<< HEAD
 def to_drakefile(steps, preview=True, debug=False, input_drakefile=None):
     """
     Args:
@@ -66,12 +65,6 @@
     Returns:
         a string representation of the drakefile
     """
-=======
-# steps is a collection of Step objects, typically leaf nodes of a workflow
-# if preview then don't create the dump directories and step yaml files
-# if debug then steps are run with 'python -m pdb'
-def to_drakefile(steps, preview=True, debug=False):
->>>>>>> 527a712c
     data = get_drake_data(steps)
     drakefile = StringIO.StringIO()
 
