import os
import sys
import argparse
import importlib

from drain import step, util, drake
import drain.yaml

if __name__ == "__main__":
    parser = argparse.ArgumentParser(description='Use this script to generate a Drakefile for grid search')
    
    parser.add_argument('--drakeoutput', type=str, help='internally used temp file for drake workflow')
    parser.add_argument('--drakeargsfile', type=str, help='internally used temp file for drake arguments')
    parser.add_argument('-D', '--Drakeinput', type=str, default=None, help='dependent drakefile')
    parser.add_argument('-d', '--debug', action='store_true', help='run python -m pdb')
    parser.add_argument('-P', '--preview', action='store_true', help='Preview Drakefile')
<<<<<<< HEAD
    parser.add_argument('-n', '--name', help='Name to store this workflow under')
    parser.add_argument('--outputdir', type=str, help='output base directory')
=======
    parser.add_argument('--basedir', type=str, help='output base directory')
>>>>>>> 527a712c
    
    parser.add_argument('steps', type=str, help='yaml file or reference to python collection of drain.Step objects or reference to python function returning same. can specify multiple using semi-colon separator.')

    #parser.add_argument('drakeargs', nargs='?', type=str, default=None, help='parameters to pass to drake via --drakeargsfile')
    args, drake_args = parser.parse_known_args()

    if args.drakeoutput is None or args.drakeargsfile is None:
        args.preview = True

    step.BASEDIR = os.path.abspath(args.outputdir)
    drain.yaml.configure()

    steps = []
    for s in args.steps.split(';'):
        if s.endswith('.yaml'):
            steps +=  drain.yaml.load(s)
        else:
            print s
            modulename, fname = s.split('::')
            mod = importlib.import_module(modulename)
            s = getattr(mod, fname)
            # if s is callable, it should return a collection of Steps
            # otherwise assume it is a collection of Steps
            s = util.make_list(s() if hasattr(s, '__call__') else s)
            steps += s

    if args.Drakeinput is None and os.path.exists('Drakefile'):
        args.Drakeinput = 'Drakefile'
    drakeinput = os.path.abspath(args.Drakeinput) if args.Drakeinput else None

    workflow = drake.to_drakefile(steps, preview=args.preview, debug=args.debug, input_drakefile=drakeinput)

    if not args.preview:
        with open(args.drakeoutput, 'w') as drakefile:
            drakefile.write(workflow)
    else:
        sys.stdout.write(workflow)

    drake_args = list(drake_args) if drake_args is not None else []
    # need PYTHONUNBUFFERED for pdb interactivity
    if args.debug:
        drake_args.insert(0, '-v PYTHONUNBUFFERED=Y')

    # set basedir for drakeinput to get around issue in comments of:
    # https://github.com/Factual/drake/pull/211
    if drakeinput is not None:
        drake_args.insert(0, '--base=%s' % os.path.dirname(drakeinput))
   
    if args.drakeargsfile is not None and not args.preview:
        with open(args.drakeargsfile, 'w') as drakeargsfile:
<<<<<<< HEAD
            drakeargsfile.write(str.join(' ', drake_args))

    if args.name is not None and not args.preview:
        steps_dirname = os.path.join(args.outputdir, '.steps')
        if not os.path.isdir(steps_dirname):
            os.makedirs(steps_dirname)

        with open(os.path.join(steps_dirname, '%s.yaml' % args.name), 'w') as steps_file:
            step.configure_yaml(dump_all_args=True)
            yaml.dump(steps, steps_file)
=======
            drakeargsfile.write(str.join(' ', drake_args))
>>>>>>> 527a712c
<|MERGE_RESOLUTION|>--- conflicted
+++ resolved
@@ -14,16 +14,10 @@
     parser.add_argument('-D', '--Drakeinput', type=str, default=None, help='dependent drakefile')
     parser.add_argument('-d', '--debug', action='store_true', help='run python -m pdb')
     parser.add_argument('-P', '--preview', action='store_true', help='Preview Drakefile')
-<<<<<<< HEAD
-    parser.add_argument('-n', '--name', help='Name to store this workflow under')
     parser.add_argument('--outputdir', type=str, help='output base directory')
-=======
-    parser.add_argument('--basedir', type=str, help='output base directory')
->>>>>>> 527a712c
     
     parser.add_argument('steps', type=str, help='yaml file or reference to python collection of drain.Step objects or reference to python function returning same. can specify multiple using semi-colon separator.')
 
-    #parser.add_argument('drakeargs', nargs='?', type=str, default=None, help='parameters to pass to drake via --drakeargsfile')
     args, drake_args = parser.parse_known_args()
 
     if args.drakeoutput is None or args.drakeargsfile is None:
@@ -70,17 +64,4 @@
    
     if args.drakeargsfile is not None and not args.preview:
         with open(args.drakeargsfile, 'w') as drakeargsfile:
-<<<<<<< HEAD
-            drakeargsfile.write(str.join(' ', drake_args))
-
-    if args.name is not None and not args.preview:
-        steps_dirname = os.path.join(args.outputdir, '.steps')
-        if not os.path.isdir(steps_dirname):
-            os.makedirs(steps_dirname)
-
-        with open(os.path.join(steps_dirname, '%s.yaml' % args.name), 'w') as steps_file:
-            step.configure_yaml(dump_all_args=True)
-            yaml.dump(steps, steps_file)
-=======
-            drakeargsfile.write(str.join(' ', drake_args))
->>>>>>> 527a712c
+            drakeargsfile.write(str.join(' ', drake_args))