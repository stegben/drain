import pytest
import pandas as pd
import numpy as np
import os
import tempfile

from drain import step
import drain.yaml
from drain.step import Step
from drain.aggregation import SpacetimeAggregation
from drain.aggregate import Count
from datetime import date

# this fixture sets up drain for testing
@pytest.fixture(scope="session")
def drain_setup(request):
    # use a temporary dir
    tmpdir = tempfile.mkdtemp()
    step.BASEDIR = tmpdir
    # configure for yaml dumping/serialization
    drain.yaml.configure()
    def fin():
	print ("\nDoing teardown")
    request.addfinalizer(fin)

@pytest.fixture
def crime_df():
    return pd.read_csv(os.path.join(os.path.dirname(__file__), 'crimes.csv'),
            parse_dates=['Date'])

@pytest.fixture
def small_df():
    return pd.DataFrame({
        'name': ['Anne', 'Ben', 'Anne', 'Charlie'],
        'arrests': [1, 2, 2, 5],
        'stop': [True, False, True, True],
        'score': [0.2, 0.4, 0.1, 1.0]
        })

class CrimeDataStep(Step):
    def run(self):
        return crime_df()

@pytest.fixture
def crime_step():
    return CrimeDataStep()

class SpacetimeCrimeAggregation(SpacetimeAggregation):
    def __init__(self, inputs, spacedeltas, dates, **kwargs):
        SpacetimeAggregation.__init__(self,
                inputs=inputs, spacedeltas=spacedeltas, dates=dates,
                date_column='Date', prefix='crimes', **kwargs)

    def get_aggregates(self, date, delta):
        return [
            Count(),
            Count('Arrest'),
            Count(lambda c: c['Primary Type'] == 'THEFT',
                    'theft', prop=True)
        ]

class SpacetimeCrimeLeft(Step):
    def run(self):
        return pd.DataFrame({'District':[1,2], 'Community Area':[1,2],
        'date':[np.datetime64(date(2015,12,30)), np.datetime64(date(2015,12,31))]})

@pytest.fixture
def spacetime_crime_agg(crime_step):
    return SpacetimeCrimeAggregation(inputs=[crime_step],
        spacedeltas={'district': ('District', ['12h', '24h']),
                     'community':('Community Area', ['1d', '2d'])}, parallel=True,
        dates=[date(2015,12,30), date(2015,12,31)])

<<<<<<< HEAD
=======
class SpacetimeCrimeLeft(Step):
    def run(self):
        return pd.DataFrame({'District':[1,2], 'Community Area':[1,2],
        'date':[np.datetime64(date(2015,12,30)), np.datetime64(date(2015,12,31))]})

>>>>>>> fad76ed0
@pytest.fixture
def spacetime_crime_left():
    return SpacetimeCrimeLeft()<|MERGE_RESOLUTION|>--- conflicted
+++ resolved
@@ -71,14 +71,11 @@
                      'community':('Community Area', ['1d', '2d'])}, parallel=True,
         dates=[date(2015,12,30), date(2015,12,31)])
 
-<<<<<<< HEAD
-=======
 class SpacetimeCrimeLeft(Step):
     def run(self):
         return pd.DataFrame({'District':[1,2], 'Community Area':[1,2],
         'date':[np.datetime64(date(2015,12,30)), np.datetime64(date(2015,12,31))]})
 
->>>>>>> fad76ed0
 @pytest.fixture
 def spacetime_crime_left():
     return SpacetimeCrimeLeft()